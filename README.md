--- conflicted
+++ resolved
@@ -1,6 +1,5 @@
-<<<<<<< HEAD
-THIS IS A TEST PR FROM ANOTHER FORK
-=======
+TEST PR PLEASE IGNORE
+
 # PR auto-update and conflict handling
 
 This action is used to automatically update a PR with the latest changes from the base branch
@@ -88,5 +87,4 @@
 
 ## Options
 
-Take a look at [action.yml](./action.yml) for the full list of options.
->>>>>>> 169d4997
+Take a look at [action.yml](./action.yml) for the full list of options.